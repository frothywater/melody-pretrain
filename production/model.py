from collections import defaultdict
from math import floor, log2
from typing import BinaryIO, Dict, List, Literal, NamedTuple, Optional, Tuple, Union

import numpy as np
import torch
import torch.nn as nn
import torch.nn.functional as F
from miditoolkit import Instrument, MidiFile, Note, TempoChange

AnyField = Union[int, str]
AttentionKind = Union[Literal["causal"], Literal["prefix"]]
note_map_record_dtype = np.dtype([("start", np.int16), ("end", np.int16)])


class MIDITokenizer:
    class Token(NamedTuple):
        """NamedTuple for MIDI compound token.
        One compound token represents one note. Each field is a feature of the note."""

        bar: AnyField
        position: AnyField
        duration: AnyField
        pitch: AnyField
        tempo: AnyField

    def __init__(self, granularity: int = 64, max_bar: int = 128, pitch_range: Tuple[int, int] = (0, 128)) -> None:
        """Initialize a MIDITokenizer instance.
        Args:
            granularity: The number of units per bar. Defaults to 64 (64-th note).
            max_bar: The maximum number of bar token to use. Exceeded ones will be mod by the number. Defaults to 128.
            pitch_range: The range of pitch token to use. Defaults to (0, 128)."""
        self.granularity = granularity
        self.max_bar = max_bar

        # define bins for each field
        self.pitch_range = range(pitch_range[0], pitch_range[1])
        self.ticks_per_bar = 1920
        self.units_per_bar = granularity
        self.ticks_per_beat = self.ticks_per_bar // 4
        self.ticks_per_unit = self.ticks_per_bar // self.units_per_bar
        self.ticks_per_triplet_unit = self.ticks_per_unit // 3 * 4

        double_positions = set(range(0, self.ticks_per_bar, self.ticks_per_unit))
        triplet_positions = set(range(0, self.ticks_per_bar, self.ticks_per_triplet_unit))
        self.position_bins = sorted(double_positions | triplet_positions)

        double_duration = set(range(self.ticks_per_unit, self.ticks_per_bar + 1, self.ticks_per_unit))
        triplet_ratio = floor(log2(self.granularity / 3))
        triplet_duration = set([self.ticks_per_bar // (3 * 2**r) for r in range(triplet_ratio + 1)])
        self.duration_bins = sorted(double_duration | triplet_duration)

        self.tempo_bins = list(range(60, 180 + 1, 10))
        self.default_tempo = 120

        self.vocabularies: Dict[str, List[int]] = {}
        self.define_vocabularies()
        self.field_names = self.Token._fields
        self.field_indices = {name: index for index, name in enumerate(self.field_names)}
        self.vocab_sizes = [len(self.vocabularies[field_name]) for field_name in self.field_names]
        self.field_sizes = list(self.vocab_sizes)  # will be modified when adding special tokens

        self.define_special_tokens()
        self.build_encoder_decoder()
        self.set_special_token_ids()

    def define_vocabularies(self) -> None:
        self.vocabularies["bar"] = list(range(self.max_bar))
        self.vocabularies["position"] = self.position_bins
        self.vocabularies["duration"] = self.duration_bins
        self.vocabularies["pitch"] = list(self.pitch_range)
        self.vocabularies["tempo"] = self.tempo_bins

    def define_special_tokens(self) -> None:
        self.bos_token_str = "<BOS>"
        self.eos_token_str = "<EOS>"
        self.pad_token_str = "<PAD>"
        self.sep_token_str = "<SEP>"
        self.cls_token_str = "<CLS>"
        self.mask_token_str = "[MASK]"
        self.long_mask_token_str = "[lMASK]"
        self.seg_token_str = "<SEG>"

        self.bos_token = self.Token(*[self.bos_token_str] * len(self.field_names))
        self.eos_token = self.Token(*[self.eos_token_str] * len(self.field_names))
        self.pad_token = self.Token(*[self.pad_token_str] * len(self.field_names))
        self.sep_token = self.Token(*[self.sep_token_str] * len(self.field_names))
        self.cls_token = self.Token(*[self.cls_token_str] * len(self.field_names))
        self.mask_token = self.Token(*[self.mask_token_str] * len(self.field_names))
        self.long_mask_token = self.Token(*[self.long_mask_token_str] * len(self.field_names))
        self.seg_token = self.Token(*[self.seg_token_str] * len(self.field_names))

        self.special_token_str = [
            self.bos_token_str,
            self.eos_token_str,
            self.pad_token_str,
            self.sep_token_str,
            self.cls_token_str,
            self.mask_token_str,
            self.long_mask_token_str,
            self.seg_token_str,
        ]

    def build_encoder_decoder(self) -> None:
        self.encoder: Dict[str, Dict[AnyField, int]] = {
            field_name: {field: index for index, field in enumerate(self.vocabularies[field_name])}
            for field_name in self.field_names
        }
        self.decoder: Dict[str, Dict[int, AnyField]] = {
            field_name: {index: field for index, field in enumerate(self.vocabularies[field_name])}
            for field_name in self.field_names
        }

        # add special tokens to the encoder and decoder
        for field_index, field_name in enumerate(self.field_names):
            for i, token_str in enumerate(self.special_token_str):
                token_id = len(self.vocabularies[field_name]) + i
                self.encoder[field_name][token_str] = token_id
                self.decoder[field_name][token_id] = token_str
            self.field_sizes[field_index] += len(self.special_token_str)

    def set_special_token_ids(self) -> None:
        self.bos_token_ids = self.convert_token_to_id(self.bos_token)
        self.eos_token_ids = self.convert_token_to_id(self.eos_token)
        self.pad_token_ids = self.convert_token_to_id(self.pad_token)
        self.sep_token_ids = self.convert_token_to_id(self.sep_token)
        self.cls_token_ids = self.convert_token_to_id(self.cls_token)
        self.mask_token_ids = self.convert_token_to_id(self.mask_token)
        self.long_mask_token_ids = self.convert_token_to_id(self.long_mask_token)
        self.seg_token_ids = self.convert_token_to_id(self.seg_token)

    def tokenize(self, midi: MidiFile, add_segment_token: bool = True) -> Tuple[List[Token], np.ndarray]:
        assert len(midi.instruments) == 1, "Only support single instrument midi file."

        notes = midi.instruments[0].notes
        segment_note_indices = self.get_segment_note_indices(midi) if add_segment_token else []

        current_tempo_index = 0
        tempo_changes = self.get_tempo_changes(midi)
        current_token_index = 0
        tokens: List[self.Token] = []
        note_map = np.zeros(len(notes), dtype=note_map_record_dtype)
        for note_index, note in enumerate(notes):
            # change current tempo if current note is after the next tempo change
            if (
                current_tempo_index < len(tempo_changes) - 1
                and note.start >= tempo_changes[current_tempo_index + 1].time
            ):
                current_tempo_index += 1

            bar = (note.start // self.ticks_per_bar) % self.max_bar
            position = self._find_nearest(self.position_bins, note.start % self.ticks_per_bar)
            duration = self._find_nearest(self.duration_bins, note.end - note.start)
            tempo = self._find_nearest(self.tempo_bins, tempo_changes[current_tempo_index].tempo)
            tokens.append(self.Token(bar, position, duration, note.pitch, tempo))

            # if note is a segment note, add a segment token
            if note_index in segment_note_indices:
                tokens.append(self.seg_token)
                note_map[note_index] = (current_token_index, current_token_index + 2)
                current_token_index += 2
            else:
                note_map[note_index] = (current_token_index, current_token_index + 1)
                current_token_index += 1

        return tokens, note_map

    def detokenize(self, tokens: List[Token], velocity: int = 100) -> MidiFile:
        midi = MidiFile()
        notes = []
        current_tempo = self.default_tempo
        midi.tempo_changes = [TempoChange(tempo=current_tempo, time=0)]
        for token in tokens:
            if any([field in self.special_token_str for field in token]):
                continue
            start = token.bar * self.ticks_per_bar + token.position
            end = token.bar * self.ticks_per_bar + token.position + token.duration
            note = Note(velocity=velocity, pitch=token.pitch, start=start, end=end)
            notes.append(note)

            # add tempo change if tempo changes
            if token.tempo != current_tempo:
                current_tempo = token.tempo
                midi.tempo_changes.append(TempoChange(tempo=current_tempo, time=start))

        instrument = Instrument(program=0)
        instrument.notes.extend(notes)
        midi.instruments.append(instrument)
        return midi

    def convert_tokens_to_ids(self, tokens: List[Token]) -> np.ndarray:
        token_ids = np.zeros((len(tokens), len(self.field_names)), dtype=np.int16)
        for index, token in enumerate(tokens):
            for field_index, field_name in enumerate(self.field_names):
                field = token[field_index]
                token_ids[index, field_index] = (
                    self.encoder[field_name][field] if field is not None else self.pad_token_ids[field_index]
                )
        return token_ids

    def convert_ids_to_tokens(self, tokens: np.ndarray) -> List[Token]:
        assert tokens.ndim == 2, "tokens should be 2D array."
        length, field_count = tokens.shape
        assert field_count == len(self.field_names), "field count should be equal to field names."

        result: List[self.Token] = []
        for index in range(length):
            fields = []
            for field_index, field_name in enumerate(self.field_names):
                token = tokens[index, field_index]
                field = self.decoder[field_name].get(token, None)
                fields.append(field)
            result.append(self.Token(*fields))
        return result

    def convert_token_to_id(self, token: Token) -> np.ndarray:
        return self.convert_tokens_to_ids([token])[0]

    def convert_id_to_token(self, token: np.ndarray) -> Token:
        return self.convert_ids_to_tokens(np.expand_dims(token, axis=0))[0]

    def encode(self, midi: MidiFile, add_segment_token: bool = True) -> Tuple[np.ndarray, np.ndarray]:
        tokens, note_map = self.tokenize(midi, add_segment_token)
        token_ids = self.convert_tokens_to_ids(tokens)
        return token_ids, note_map

    def decode(self, token_ids: np.ndarray) -> MidiFile:
        tokens = self.convert_ids_to_tokens(token_ids)
        return self.detokenize(tokens)

    def get_segment_note_indices(self, midi: MidiFile) -> List[int]:
        """Get indices of the segment notes of the midi file.
        The segment notes are:
        (1) the longest notes in each bar (longer than quarter note),
        (2) notes following at least eighth rest."""

        def filter_consecutive_notes(note_indices: List[int], notes: List[Note]):
            if len(note_indices) <= 1:
                return note_indices

            note_indices = np.array(note_indices)
            consecutive_mask = (note_indices[1:] - note_indices[:-1]) == 1
            result = []
            index = 0
            while index < len(note_indices) - 1:
                note_index = note_indices[index]
                if not consecutive_mask[index]:
                    result.append(note_index)
                    if index == len(note_indices) - 2:
                        # add the last note
                        result.append(note_indices[-1])
                    index += 1
                else:
                    # two consecutive notes
                    cur_note = notes[note_index]
                    next_note = notes[note_indices[index + 1]]
                    distance = next_note.start - cur_note.end
                    # if the distance between two consecutive notes is greater than eighth rest,
                    # or the first note is longer than the second note, keep the first note;
                    # otherwise, keep the second note.
                    if distance >= self.ticks_per_beat // 2:
                        result.append(note_index)
                    elif cur_note.end - cur_note.start > next_note.end - next_note.start:
                        result.append(note_index)
                    else:
                        result.append(note_indices[index + 1])
                    index += 2
            return result

        notes = midi.instruments[0].notes

        # get the longest notes in each bar (longer than quarter note)
        bar_dict = defaultdict(list)
        for note in notes:
            bar_dict[note.start // self.ticks_per_bar].append(note)
        long_notes = []
        for bar_notes in bar_dict.values():
            max_duration = max(x.end - x.start for x in bar_notes)
            if max_duration > self.ticks_per_beat:
                long_notes.extend(note for note in bar_notes if note.end - note.start == max_duration)
        long_note_indices = sorted(notes.index(note) for note in long_notes)
        long_note_indices = filter_consecutive_notes(long_note_indices, notes)

        # get notes following at least eighth rest
        rest_note_indices = [
            i
            for i, note in enumerate(notes)
            if i == len(notes) - 1 or notes[i + 1].start - note.end >= self.ticks_per_beat // 2
        ]

        # combine long notes and rest notes, then filter out consecutive notes
        segment_note_indices = sorted(set(long_note_indices) | set(rest_note_indices))
        segment_note_indices = filter_consecutive_notes(segment_note_indices, notes)

        # if the first segment note is the first note, and is too close to the second note, remove the first note
        if (
            len(segment_note_indices) >= 2
            and segment_note_indices[0] == 0
            and notes[1].start - notes[0].end < self.ticks_per_beat // 2
        ):
            segment_note_indices = segment_note_indices[1:]

        return segment_note_indices

    def get_tempo_changes(self, midi: MidiFile) -> List[TempoChange]:
        # sort and deduplicate tempo changes
        tempo_changes = midi.tempo_changes
        if len(tempo_changes) == 0:
            tempo_changes = [TempoChange(tempo=self.default_tempo, time=0)]
        elif len(tempo_changes) > 1:
            tempo_changes = sorted(midi.tempo_changes, key=lambda x: x.time)
            tempo_changes = [
                tempo_changes[i]
                for i in range(len(tempo_changes))
                if i == len(tempo_changes) - 1 or tempo_changes[i].time != tempo_changes[i + 1].time
            ]
        return tempo_changes

    def _find_nearest(self, bins: List[int], value: int) -> int:
        """Find the nearest bin to the value."""
        return min(bins, key=lambda x: abs(x - value))


class CompoundTokenFuser(nn.Module):
    """Fuses multiple token embeddings into a single embedding."""

    def __init__(self, tokenizer: MIDITokenizer, embedding_dim: Dict[str, int], model_dim: int) -> None:
        super().__init__()
        self.tokenizer = tokenizer
        self.num_features = len(tokenizer.field_names)
        self.field_sizes = tokenizer.field_sizes
        self.total_field_size = sum(self.field_sizes)

        self.model_dim = model_dim
        self.total_embedding_dim = sum(embedding_dim[field_name] for field_name in tokenizer.field_names)

        self.embeddings = nn.ModuleList(
            [
                nn.Embedding(
                    num_embeddings=field_size, embedding_dim=embedding_dim[field_name], padding_idx=pad_token_id
                )
                for field_name, field_size, pad_token_id in zip(
                    tokenizer.field_names, tokenizer.field_sizes, tokenizer.pad_token_ids
                )
            ]
        )
        self.encoder = nn.Linear(self.total_embedding_dim, model_dim)
        self.decoder = nn.Linear(model_dim, self.total_field_size)

    def forward(self, x: torch.Tensor) -> torch.Tensor:
        """Args:
            input_ids: (batch_size, seq_len, num_features)
        Returns:
            fused: (batch_size, seq_len, model_dim)
        """
        _, _, num_features = x.shape
        assert num_features == self.num_features, f"num_features must be {self.num_features}"

        # embeddings: (batch_size, seq_len, total_embedding_dim)
        x = torch.concat([embedding(x[:, :, i]) for i, embedding in enumerate(self.embeddings)], dim=2)
        # fused: (batch_size, seq_len, model_dim)
        x = self.encoder(x)
        return x

    def decode(self, fused: torch.Tensor) -> List[torch.Tensor]:
        """Args:
            fused: (batch_size, seq_len, model_dim)
        Returns:
            logits: List[torch.Tensor] of length num_features,
            each of shape (batch_size, seq_len, vocab_size of the feature)
        """
        # embeddings: (batch_size, seq_len, total_field_size)
        embeddings = self.decoder(fused)
        return torch.split(embeddings, self.field_sizes, dim=2)


class MelodyGLM(nn.Module):
    def __init__(
        self,
        # Tokenizer config
        granularity: int,
        max_bar: int,
        pitch_range: Tuple[int, int],
        # Model hyperparameters
        num_layers: int,
        num_heads: int,
        model_dim: int,
        feedforward_dim: int,
        embedding_dim: Dict[str, int],
        dropout: float,
    ) -> None:
        super().__init__()

        # tokenizer
        self.tokenizer = MIDITokenizer(granularity=granularity, max_bar=max_bar, pitch_range=pitch_range)

        # components
        self.fuser = CompoundTokenFuser(self.tokenizer, embedding_dim, model_dim)

        self.num_heads = num_heads
        self.transformer_encoder = nn.TransformerEncoder(
            nn.TransformerEncoderLayer(
                d_model=model_dim,
                nhead=num_heads,
                dim_feedforward=feedforward_dim,
                dropout=dropout,
                activation=F.gelu,
                batch_first=True,
            ),
            num_layers=num_layers,
        )

        # special token tensors
        self.eos_token_tensor = torch.tensor(self.tokenizer.eos_token_ids, dtype=torch.long)
        self.sep_token_tensor = torch.tensor(self.tokenizer.sep_token_ids, dtype=torch.long)

        # for attention mask buffering
        self.default_seq_len = 512
        self.prefix_source_length = self.default_seq_len

        # for determining bar length
        self.bar_field_index = self.tokenizer.field_indices["bar"]
        self.bar_vocab_size = self.tokenizer.vocab_sizes[self.bar_field_index]

    @staticmethod
    def load_from_checkpoint(checkpoint_path: str, device: Optional[torch.device] = None) -> "MelodyGLM":
        checkpoint = torch.load(checkpoint_path, map_location=device)
        model = MelodyGLM(**checkpoint["hyperparameters"])
        model.load_state_dict(checkpoint["state_dict"])
        return model

    def create_causal_attention_mask(self, length: int, device: torch.device) -> torch.Tensor:
        return torch.triu(torch.ones((length, length), dtype=torch.bool, device=device), diagonal=1)

    def get_causal_attention_mask(self, length: int, device: torch.device) -> torch.Tensor:
        if not hasattr(self, "causal_attention_mask") or self.causal_attention_mask.shape[0] < length:
            self.causal_attention_mask = self.create_causal_attention_mask(max(length, self.default_seq_len), device)
        return self.causal_attention_mask[:length, :length]

    def create_prefix_attention_mask(self, source_length: int, length: int, device: torch.device) -> torch.Tensor:
        # bidirectional attention mask for prefix sequence
        left_prefix_part = torch.zeros((length, source_length), dtype=torch.bool, device=device)

        target_length = length - source_length
        top_right_target_part = torch.ones((source_length, target_length), dtype=torch.bool, device=device)

        # causal attention mask for infilling sequence
        bottom_right_target_part = torch.triu(
            torch.ones((target_length, target_length), dtype=torch.bool, device=device), diagonal=1
        )

        right_target_part = torch.cat([top_right_target_part, bottom_right_target_part], dim=0)
        return torch.cat([left_prefix_part, right_target_part], dim=1)

    def get_prefix_attention_mask(self, source_length: int, length: int, device: torch.device) -> torch.Tensor:
        if (
            not hasattr(self, "prefix_attention_mask")
            or self.prefix_source_length < source_length
            or self.prefix_attention_mask.shape[0] < length
        ):
            new_source_length = max(source_length, self.prefix_source_length)
            new_length = max(length, 3 * self.default_seq_len)
            self.prefix_attention_mask = self.create_prefix_attention_mask(
                source_length=new_source_length, length=new_length, device=device
            )
            self.prefix_source_length = new_source_length
        start = self.prefix_source_length - source_length
        end = start + length
        return self.prefix_attention_mask[start:end, start:end]

    def forward(
        self,
        input_ids: torch.Tensor,
        attention_kind: AttentionKind = "causal",
        source_length: Optional[int] = None,
    ) -> List[torch.Tensor]:
        """Args:
            input_ids: (batch_size, seq_len, num_features)
            attention_kind: "causal" or "prefix"
            source_length: length of prefix sequence
        Returns:
            list of num_features * (batch_size, seq_len, vocab_size of the feature)
        """
        batch_size, seq_len, _ = input_ids.shape
        device = input_ids.device

        if attention_kind == "causal":
            attention_mask = self.get_causal_attention_mask(seq_len, device)
        elif attention_kind == "prefix":
            assert source_length is not None, "source_length must be provided for prefix attention"
            attention_mask = self.get_prefix_attention_mask(source_length, seq_len, device)

        x = self.fuser(input_ids)
        x = self.transformer_encoder(x, mask=attention_mask)
        decoded = self.fuser.decode(x)
        return decoded

    def predict_for_completion(
        self,
        input_ids: torch.Tensor,
        max_length: int = 1024,
        max_bar_length: Optional[int] = None,
        top_k: int = 0,
        top_p: float = 1.0,
        temperature: float = 1.0,
    ) -> torch.Tensor:
        batch_size, _, _ = input_ids.shape
        device = input_ids.device
        assert batch_size == 1, "Only support batch size of 1 for prediction for now"

        if self.eos_token_tensor.device != device:
            self.eos_token_tensor = self.eos_token_tensor.to(device)

        # Inference on a single sequence
        while input_ids.shape[1] < max_length:
            logits = self(input_ids, attention_kind="causal")
            sampled_tokens = []
            for logit in logits:
                # Decode according to the sampling strategy
                sampled_token = self.top_k_top_p_sample(
                    logit[:, -1, :], top_k=top_k, top_p=top_p, temperature=temperature
                )[0]
                sampled_tokens.append(sampled_token)
            sampled_tokens = torch.cat(sampled_tokens, dim=-1)

            # token = self.tokenizer.convert_id_to_token(sampled_tokens.cpu().numpy())
            # print(token)

            # until <EOS> token is generated or the predicted bar length is reached
            if torch.all(sampled_tokens == self.eos_token_tensor):
                break
            if (
                max_bar_length is not None
                and max_bar_length <= sampled_tokens[self.bar_field_index] < self.bar_vocab_size
            ):
                break

            # Append the sampled token to the input
            input_ids = torch.cat([input_ids, sampled_tokens.unsqueeze(0).unsqueeze(0)], dim=1)

        return input_ids

    def predict_for_inpainting(
        self,
        input_ids: torch.Tensor,
        source_length: int,
        mask_token_position: int,
        future_start_bar: Optional[int],
        max_length: int = 1024,
        top_k: int = 0,
        top_p: float = 1.0,
        temperature: float = 1.0,
    ) -> torch.Tensor:
        batch_size, _, _ = input_ids.shape
        device = input_ids.device
        assert batch_size == 1, "Only support batch size of 1 for prediction for now"

        if self.sep_token_tensor.device != device:
            self.sep_token_tensor = self.sep_token_tensor.to(device)

        while input_ids.shape[1] < max_length:
            seq_len = input_ids.shape[1]
            logits = self(input_ids, attention_kind="prefix", source_length=source_length)

            sampled_tokens = []
            for logit in logits:
                # Decode according to the sampling strategy
                sampled_token = self.top_k_top_p_sample(
                    logit[:, -1, :], top_k=top_k, top_p=top_p, temperature=temperature
                )[0]
                sampled_tokens.append(sampled_token)
            sampled_tokens = torch.cat(sampled_tokens, dim=-1)

            # token = self.tokenizer.convert_id_to_token(sampled_tokens.cpu().numpy())
            # print(token)

            # until <SEP> token is predicted
            if torch.all(sampled_tokens == self.sep_token_tensor):
                break
            # or until the first bar of future part is reached
            if (
                future_start_bar is not None
                and future_start_bar <= sampled_tokens[self.bar_field_index] <= self.bar_vocab_size
            ):
                break

            # Append the sampled token to the input
            input_ids = torch.cat([input_ids, sampled_tokens.unsqueeze(0).unsqueeze(0)], dim=1)

        # Rearrange the sequence to the original order
        input_ids = torch.cat(
            [
                input_ids[:, :mask_token_position, :],
                input_ids[:, source_length + 1 :, :],
                input_ids[:, mask_token_position + 1 : source_length + 1, :],
            ],
            dim=1,
        )
        return input_ids

    def complete_melody(
        self,
        prompt_midi_file: Optional[Union[str, BinaryIO]] = None,
        max_length: int = 512,
        max_bar_length: Optional[int] = None,
        top_k: int = 0,
        top_p: float = 1.0,
        temperature: float = 1.0,
    ) -> MidiFile:
        """
        Complete a melody from scratch or from a prompt MIDI file.
        Args:
            prompt_midi_file: The path to the prompt MIDI file.
            max_length: The maximum length of the generated sequence.
            max_bar_length: The maximum bar length of the generated sequence, optional.
            top_k: The number of highest probability vocabulary tokens to keep for top-k sampling, optional.
            top_p: The cumulative probability of highest probability vocabulary tokens to keep for top-p sampling, optional.
            temperature: The temperature used to scale the logits, optional.
        Returns:
            The generated MIDI file.
        """
        if prompt_midi_file is not None:
            midi_file = MidiFile(prompt_midi_file)
            token_ids, _ = self.tokenizer.encode(midi_file)
            token_ids = np.concatenate([[self.tokenizer.bos_token_ids], token_ids], axis=0)
            input_ids = torch.tensor(token_ids, dtype=torch.long, device=self.device).unsqueeze(0)
        else:
            # Generate from scratch, starting with a <BOS> token
            input_ids = torch.tensor(self.tokenizer.bos_token_ids, dtype=torch.long, device=self.device)
            input_ids = input_ids.unsqueeze(0).unsqueeze(0)

        # Predict for melody completion
        self.eval()
        with torch.no_grad():
            output_ids = self.predict_for_completion(
                input_ids,
                max_length=max_length,
                max_bar_length=max_bar_length,
                top_k=top_k,
                top_p=top_p,
                temperature=temperature,
            )

        midi_file = self.tokenizer.decode(output_ids[0].cpu().numpy())
        return midi_file

    def inpaint_melody(
        self,
        prompt_midi_file: Union[str, BinaryIO],
        bar_range: Optional[Tuple[int, int]] = None,
        note_range: Optional[Tuple[int, int]] = None,
        max_length: int = 512,
        top_k: int = 0,
        top_p: float = 1.0,
        temperature: float = 1.0,
    ) -> MidiFile:
<<<<<<< HEAD
=======
        """
        Inpaint a melody from a prompt MIDI file with missing bars or notes.
        Args:
            prompt_midi_file: The path to the prompt MIDI file.
            bar_range: The range of bars to inpaint. (Either bar_range or note_range should be provided.)
            note_range: The range of notes to inpaint. (Either bar_range or note_range should be provided.)
            max_length: The maximum length of the generated sequence.
            top_k: The number of highest probability vocabulary tokens to keep for top-k sampling, optional.
            top_p: The cumulative probability of highest probability vocabulary tokens to keep for top-p sampling, optional.
            temperature: The temperature used to scale the logits, optional.
        Returns:
            The generated MIDI file.
        """
>>>>>>> d4492e29
        if (bar_range is None) and (note_range is None) or (bar_range is not None) and (note_range is not None):
            raise ValueError("Either bar_range or note_range should be provided, but not both")

        midi_file = MidiFile(prompt_midi_file)
        assert len(midi_file.instruments) == 1, "Only support single track midi file for now"
        notes = midi_file.instruments[0].notes

        # Crop midi file according to the given range
        if bar_range is not None:
            note_bar = [note.start // self.tokenizer.ticks_per_bar for note in notes]
            assert 0 <= bar_range[0] < bar_range[1] <= max(note_bar) + 1, "Invalid bar range"
            start_note = next(index for index, bar in enumerate(note_bar) if bar >= bar_range[0])
            end_note = next((index for index, bar in enumerate(note_bar) if bar >= bar_range[1]), len(notes))
        elif note_range is not None:
            assert 0 <= note_range[0] < note_range[1] <= len(notes), "Invalid note range"
            start_note, end_note = note_range

        midi_file.instruments[0].notes = notes[:start_note] + notes[end_note:]
        token_ids, note_map = self.tokenizer.encode(midi_file)

        # Split index is the index of the first token of the middle part
        split_index = note_map["start"][start_note] if start_note < len(note_map) else len(token_ids)
        source_length = len(token_ids) + 1
        mask_token_position = split_index
        future_start_bar = token_ids[split_index, self.bar_field_index] if start_note < len(note_map) else None
        # Insert a [longMASK] token
        token_ids = np.concatenate(
            [
                token_ids[:split_index],
                [self.tokenizer.long_mask_token_ids],
                token_ids[split_index:],
                [self.tokenizer.sep_token_ids],
            ],
            axis=0,
        )
        input_ids = torch.tensor(token_ids, dtype=torch.long, device=self.device).unsqueeze(0)

        # Predict for melody completion
        self.eval()
        with torch.no_grad():
            output_ids = self.predict_for_inpainting(
                input_ids,
                source_length=source_length,
                mask_token_position=mask_token_position,
                future_start_bar=future_start_bar,
                max_length=max_length,
                top_k=top_k,
                top_p=top_p,
                temperature=temperature,
            )

        midi_file = self.tokenizer.decode(output_ids[0].cpu().numpy())
        return midi_file

    @property
    def device(self) -> torch.device:
        return next(self.parameters()).device

    def top_k_top_p_filtering(
        self,
        logits: torch.Tensor,
        top_k: int = 0,
        top_p: float = 1.0,
        filter_value: float = -float("Inf"),
        min_tokens_to_keep: int = 1,
    ) -> torch.Tensor:
        """Filter a distribution of logits using top-k and/or nucleus (top-p) filtering
        Args:
            logits: logits distribution shape (batch size, vocabulary size)
            if top_k > 0: keep only top k tokens with highest probability (top-k filtering).
            if top_p < 1.0: keep the top tokens with cumulative probability >= top_p (nucleus filtering).
                Nucleus filtering is described in Holtzman et al. (http://arxiv.org/abs/1904.09751)
            Make sure we keep at least min_tokens_to_keep per batch example in the output
        From: https://gist.github.com/thomwolf/1a5a29f6962089e871b94cbd09daf317
        """
        if top_k > 0:
            top_k = min(max(top_k, min_tokens_to_keep), logits.size(-1))  # Safety check
            # Remove all tokens with a probability less than the last token of the top-k
            indices_to_remove = logits < torch.topk(logits, top_k)[0][..., -1, None]
            logits[indices_to_remove] = filter_value

        if top_p < 1.0:
            sorted_logits, sorted_indices = torch.sort(logits, descending=True)
            cumulative_probs = torch.cumsum(F.softmax(sorted_logits, dim=-1), dim=-1)

            # Remove tokens with cumulative probability above the threshold (token with 0 are kept)
            sorted_indices_to_remove = cumulative_probs > top_p
            if min_tokens_to_keep > 1:
                # Keep at least min_tokens_to_keep (set to min_tokens_to_keep-1 because we add the first one below)
                sorted_indices_to_remove[..., :min_tokens_to_keep] = 0
            # Shift the indices to the right to keep also the first token above the threshold
            sorted_indices_to_remove[..., 1:] = sorted_indices_to_remove[..., :-1].clone()
            sorted_indices_to_remove[..., 0] = 0

            # scatter sorted tensors to original indexing
            indices_to_remove = sorted_indices_to_remove.scatter(1, sorted_indices, sorted_indices_to_remove)
            logits[indices_to_remove] = filter_value
        return logits

    def top_k_top_p_sample(
        self,
        logits: torch.Tensor,
        top_k: int = 0,
        top_p: float = 1.0,
        temperature: float = 1.0,
        filter_value: float = -float("Inf"),
        min_tokens_to_keep: int = 1,
    ) -> torch.Tensor:
        """Sample from a distribution of logits using top-k and/or nucleus (top-p) filtering
        Args:
            logits: logits distribution shape (batch size, vocabulary size)
            if top_k > 0: keep only top k tokens with highest probability (top-k filtering).
            if top_p < 1.0: keep the top tokens with cumulative probability >= top_p (nucleus filtering).
                Nucleus filtering is described in Holtzman et al. (http://arxiv.org/abs/1904.09751)
            Make sure we keep at least min_tokens_to_keep per batch example in the output
        """
        assert temperature > 0, "t has to be strictly positive"
        if temperature != 1.0:
            logits = logits / temperature
        logits = self.top_k_top_p_filtering(
            logits, top_k=top_k, top_p=top_p, filter_value=filter_value, min_tokens_to_keep=min_tokens_to_keep
        )
        probs = F.softmax(logits, dim=-1)
        return torch.multinomial(probs, num_samples=1)<|MERGE_RESOLUTION|>--- conflicted
+++ resolved
@@ -654,8 +654,6 @@
         top_p: float = 1.0,
         temperature: float = 1.0,
     ) -> MidiFile:
-<<<<<<< HEAD
-=======
         """
         Inpaint a melody from a prompt MIDI file with missing bars or notes.
         Args:
@@ -669,7 +667,6 @@
         Returns:
             The generated MIDI file.
         """
->>>>>>> d4492e29
         if (bar_range is None) and (note_range is None) or (bar_range is not None) and (note_range is not None):
             raise ValueError("Either bar_range or note_range should be provided, but not both")
 
